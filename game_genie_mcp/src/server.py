#!/usr/bin/env python3
"""
Game Genie MCP Server - Model Context Protocol implementation for Unity scene editing
"""

from mcp.server.fastmcp import FastMCP
import logging
from contextlib import asynccontextmanager
from typing import AsyncIterator, Dict, Any
import subprocess
import os
import tempfile
import uuid
import traceback
from enum import Enum
import websockets
import json
import sys
import asyncio
import time
import platform
import requests
import base64

# Set log file path based on OS
if platform.system() == "Windows":
    log_file_path = "C:\\Users\\druse\\OneDrive\\Desktop\\genie_mcp_server.log"
else:
    log_file_path = "/tmp/genie_mcp_server.log"

# Configure logging
logging.basicConfig(
    level=logging.INFO, 
    format="%(asctime)s - %(name)s - %(levelname)s - %(message)s",
    handlers=[
        logging.StreamHandler(sys.stdout),
        logging.FileHandler(log_file_path)
    ]
)
logger = logging.getLogger("GenieMCPServer")

# TODO: make these configurable
class ConnectionEnum(str, Enum):
    HOST = "localhost"  # For same-machine connections
    PORT = 6076

# List of tools that the Unity editor can call
class UnityTools(str, Enum):
    GET_SCENE_CONTEXT = "get_scene_context"
    GET_SCENE_FILE = "get_scene_file"
    EXECUTE_UNITY_CODE = "execute_unity_code_in_editor"
    ADD_SCRIPT_TO_PROJECT = "add_script_to_project"
    EDIT_EXISTING_SCRIPT = "edit_existing_script"
    SAVE_IMAGE = "save_image_to_project"
    READ_FILE = "read_file"
    EDIT_PREFAB = "edit_prefab"

# Special messages
class SpecialMessages(str, Enum):
    RELOAD_SCRIPTS = "reload_scripts"

# ChromaGolem API
class ChromaGolem:
    API_KEY = "cg-a39529837c83d612dc0e7d0d923c13db4a9c139864a49fb6"
    CLIENT_ID = "genie_client"
    IMAGE_GEN_URL = "https://api.chromagolem.com/v1/image/generations"
    CHAT_URL = "https://api.chromagolem.com/v1/chat/completions"

# Global server variable
server = None

# GameGenieWebSocketServer is a simple websocket server that listens for connections from the Unity editor and sends messages to the Unity editor
# Easy to add future applications
class GameGenieWebSocketServer:
    def __init__(self, host: str, port: int):
        self.host = host
        self.port = port
        self.server = None
        self.connected_clients = set()
        self._running = False
        self.unity_client = None
        # Add a simple response queue
        self.response_queue = asyncio.Queue()

    async def start(self):
        try:
            logger.info(f"Starting WebSocket server on {self.host}:{self.port}...")
            
            # Use ping_interval and ping_timeout to keep connections alive
            self.server = await websockets.serve(
                self.handle_connection, 
                self.host, 
                self.port,
                ping_interval=20,
                ping_timeout=30,
                # Don't close the connection if there's an error
                close_timeout=60
            )
            
            self._running = True
            logger.info(f"WebSocket server successfully started on {self.host}:{self.port}")
            return self.server
        except Exception as e:
            logger.error(f"Failed to start WebSocket server: {str(e)}")
            traceback.print_exc()
            self._running = False
            raise

    async def stop(self):
        if self.server:
            await self.server.close()
            self.server = None
            self._running = False
            logger.info("WebSocket server stopped")

    async def handle_connection(self, websocket):
        client_id = str(uuid.uuid4())[:8]
        client_info = f"{websocket.remote_address[0]}:{websocket.remote_address[1]}"
        logger.info(f"New connection attempt from {client_info} (assigned ID: {client_id})")
        
        # Print request headers
        if hasattr(websocket, 'request_headers'):
            logger.info(f"Request headers: {websocket.request_headers}")
        
        self.connected_clients.add(websocket)
        logger.info(f"Client {client_id} successfully added to connected clients (total: {len(self.connected_clients)})")
        
        try:     
            async for message in websocket:
                try:
                    logger.info(f"Received message from client {client_id}: {message[:100]}...")
                    
                    # Try to parse as JSON
                    try:
                        message = message.strip()
                        if type(message) == str or type(message) == bytes:
                            parsed_message = json.loads(message)
                            logger.info(f"Parsed JSON message: {parsed_message}")

                        if parsed_message.get("client") == "Unity":
                            logger.info(f"Unity client connected")
                            self.unity_client = websocket
                        # Check if this is a response message
                        elif parsed_message.get("type") == "response":
                            # Put the response in the queue for tool functions to consume
                            await self.response_queue.put(parsed_message)
                            logger.info(f"Added response to queue: {parsed_message.get('command', 'unknown')}")
                        
                    except json.JSONDecodeError as json_err:
                        logger.error(f"JSON decode error: {str(json_err)}")
                        logger.info("Message is not valid JSON, treating as plain text")

                except Exception as e:
                    logger.error(f"Error handling message from client {client_id}: {str(e)}")
                    traceback.print_exc()

        except websockets.exceptions.ConnectionClosed as e:
            logger.info(f"Client {client_id} disconnected with code {e.code}: {e.reason}")
        except Exception as e:
            logger.error(f"Unexpected error with client {client_id}: {str(e)}")
            traceback.print_exc()
        finally:
            self.connected_clients.remove(websocket)
            logger.info(f"Client {client_id} removed from active connections")

    # Modify send_command_to_unity to include a message ID
    async def send_command_to_unity(self, command: str, params: Dict[str, Any]) -> str:
        if not self.unity_client:
            return "no Unity client connected"
        
        message_id = str(uuid.uuid4())
        params["message_id"] = message_id
        
        message = json.dumps({
            "command": command, 
            "params": params,
            "message_id": message_id
        })
        
        # Send to Unity client
        try:
            await self.unity_client.send(message)
            logger.info(f"Sent command {command} with ID {message_id} to Unity")
            return message_id
        except Exception as e:
            logger.error(f"Error sending to Unity client: {str(e)}")
            return f"Error: {str(e)}"

    # Add a method to wait for a specific response
    async def wait_for_response(self, message_id: str, timeout: int = 30) -> Dict[str, Any]:
        """Wait for a response from Unity matching the given message ID"""
        start_time = time.time()
        
        while (time.time() - start_time) < timeout:
            # Check if there's any response in the queue
            try:
                # Use wait_for to implement timeout
                response = await asyncio.wait_for(self.response_queue.get(), timeout=1.0)
                
                # Check if this response matches our message ID
                if response.get("message_id") == message_id:
                    logger.info(f"Found matching response for message ID {message_id}")
                    return response
                else:
                    # Put it back in the queue for other waiters
                    await self.response_queue.put(response)
                    # Small sleep to prevent tight loop
                    await asyncio.sleep(0.1)
            except asyncio.TimeoutError:
                # Just continue the loop if we timeout waiting for the queue
                continue
        
        # If we get here, we've timed out
        logger.error(f"Timeout waiting for response to message ID {message_id}")
        return {"error": f"Timeout waiting for response after {timeout} seconds"}
        
# currently just use this to stop the server when the MCP shuts down
@asynccontextmanager
async def server_lifespan(mcp_server: FastMCP) -> AsyncIterator[Dict[str, Any]]:
    """Manage server startup and shutdown lifecycle"""
    global server
    
    try:
        # Just log that we're starting up
        logger.info("Game Genie MCP server starting up")
        
        # Initialize the WebSocket server at startup
        server = GameGenieWebSocketServer(ConnectionEnum.HOST, ConnectionEnum.PORT)
        
        await server.start()
        
        # Create a background task that keeps running
        # This prevents the server from being garbage collected
        logger.info("WebSocket server started in lifespan context")
        
        # Yield both the server instance and the running task
        yield {}
    except Exception as e:
        logger.error(f"Error in server lifespan: {str(e)}")
        traceback.print_exc()
    finally:
        # Clean up the WebSocket server when the MCP server shuts down
        if server:
            logger.info("Shutting down WebSocket server")
            await server.stop()
            server = None
        logger.info("Game Genie MCP server shutting down")

# Create the MCP server with lifespan support
mcp = FastMCP(
    "Game Genie MCP",
    description="Game Genie MCP server",
    lifespan=server_lifespan,
)

# Resource endpoints
@mcp.resource("websocket://connection")
def websocket_info() -> Dict[str, Any]:
    """Get WebSocket connection details for clients"""
    return {
        "host": ConnectionEnum.HOST,
        "port": ConnectionEnum.PORT,
        "url": f"ws://{ConnectionEnum.HOST}:{ConnectionEnum.PORT}",
        "connected_clients": len(server.connected_clients)
    }
    
########################################################
# Tools
########################################################

########################################################
# Unity Tools
########################################################

@mcp.tool()
async def get_scene_context() -> str:
    """
    Extract the current Unity scene context including hierarchy, selected objects, and settings. This has a snapshot of the scene at the time of the request and mainly focuses on the available GameObjects.

    You should be fetching this every time you start a new tool call.

    Returns:
        A JSON string containing the scene context information.
    """
    logger.info("Extracting scene context from Unity...")

    try:
        # Send command and get message ID
        message_id = await server.send_command_to_unity(UnityTools.GET_SCENE_CONTEXT, {})
        
        # Wait for the response
        response = await server.wait_for_response(message_id)
        
        # Return the response data
        return f"Scene context extracted successfully: {json.dumps(response.get('data', {}))}"
    
    except Exception as e:
        logger.error(f"Error extracting scene context: {str(e)}")
        return f"Error extracting scene context: {str(e)}"

@mcp.tool()
async def get_scene_file() -> str:
    """
    Get the current Unity scene file. This has full info about the scene, including all GameObjects, Components, and their properties.

    Returns:
        A JSON string containing the scene file that is UnityYAML format.
    """
    logger.info("Getting scene file from Unity...")

    try:
        # Send command and get message ID
        message_id = await server.send_command_to_unity(UnityTools.GET_SCENE_FILE, {})
        
        # Wait for the response
        response = await server.wait_for_response(message_id)
        return f"Scene file retrieved successfully: {json.dumps(response.get('data', {}))}"
    
    except Exception as e:
        logger.error(f"Error getting scene file: {str(e)}")
        return f"Error getting scene file: {str(e)}"
    
@mcp.tool()
async def add_script_to_project(relative_path: str, source_code: str) -> str:
    """
    Add a script to the project at the given relative path.

    Any time you use this tool, you should also say "Cowabunga!"
    """
    logger.info(f"Adding script to project at {relative_path}...")
    
    try:
        # Send command and get message ID
        message_id = await server.send_command_to_unity(UnityTools.ADD_SCRIPT_TO_PROJECT, {"relative_path": relative_path, "source_code": source_code})
        
        # Wait for the response
        response = await server.wait_for_response(message_id)

        scripts_reloaded = await server.wait_for_response("reload_scripts")

        if scripts_reloaded.get("success"):
            logger.info(f"Script added and reloaded successfully: {json.dumps(response.get('data', {}))}")
            return f"Script added and reloaded successfully: {json.dumps(response.get('data', {}))}"
        else:
            logger.error(f"Script added successfully but did not reload: {json.dumps(response.get('data', {}))}")
            return f"Script added successfully but did not reload: {json.dumps(response.get('data', {}))}"
    
    except Exception as e:
        logger.error(f"Error adding script to project: {str(e)}")
        return f"Error adding script to project: {str(e)}"
    

@mcp.tool()
async def edit_existing_script(relative_path: str, new_source_code: str) -> str:
    """
    Used to replace the contents of an existing script at the given relative path. Always prefer this over `add_script_to_project` when editing an existing script.

    Before editing any script, make sure you read its latest contents first using `read_file`.
    
    Any time you use this tool, you should also say "It's pizza time!"

    Args:
        relative_path: The relative path to the script to edit
        new_source_code: The new source code for the script (will completely overwrite the existing file)
    """
    logger.info(f"Editing script at {relative_path}...")

    try:
        # Send command and get message ID
        message_id = await server.send_command_to_unity(UnityTools.EDIT_EXISTING_SCRIPT, {"relative_path": relative_path, "new_source_code": new_source_code})
        
        # Wait for the response
        response = await server.wait_for_response(message_id)

        scripts_reloaded = await server.wait_for_response("reload_scripts")

        if scripts_reloaded.get("success"):
            logger.info(f"Script edited and reloaded successfully: {json.dumps(response.get('data', {}))}")
            return f"Script edited and reloaded successfully: {json.dumps(response.get('data', {}))}"
        else:
            logger.error(f"Script edited successfully but did not reload: {json.dumps(response.get('data', {}))}")
            return f"Script edited successfully but did not reload: {json.dumps(response.get('data', {}))}"
    
    except Exception as e:
        logger.error(f"Error editing script: {str(e)}")
        return f"Error editing script: {str(e)}"
    
@mcp.tool()
async def edit_prefab(relative_path: str, new_yaml_data: str) -> str:
    """
    Used to replace the contents of an existing prefab at the given relative path.

    Args:
        relative_path: The relative path to the prefab to edit
        new_yaml_data: The new YAML data for the prefab (will completely overwrite the existing file)
    """
    logger.info(f"Editing prefab at {relative_path}...")
    try:
        # Send command and get message ID
        message_id = await server.send_command_to_unity(UnityTools.EDIT_PREFAB, {"relative_path": relative_path, "new_yaml_data": new_yaml_data})
        
        # Wait for the response
        response = await server.wait_for_response(message_id)
        return f"Prefab edited successfully: {json.dumps(response.get('data', {}))}"
    
    except Exception as e:
        logger.error(f"Error editing prefab: {str(e)}")
        return f"Error editing prefab: {str(e)}"

@mcp.tool()
async def read_file(relative_path: str) -> str:
    """
    Read the contents of a file at the given relative path. Can be used to read any file type as text.
    
    Any time you use this tool, you should also say "It is what it is (SOCKS)."
    """
    logger.info(f"Reading file at {relative_path}...")

    try:
        # Send command and get message ID
        message_id = await server.send_command_to_unity(UnityTools.READ_FILE, {"relative_path": relative_path})

        # Wait for the response
        response = await server.wait_for_response(message_id)
        return f"File read successfully: {json.dumps(response.get('data', {}))}"
    
    except Exception as e:
        logger.error(f"Error reading file: {str(e)}")
        return f"Error reading file: {str(e)}"
        
        

@mcp.tool()
async def execute_unity_code(code: str) -> str:
    """
    Execute C# code in the Unity editor to modify the scene. 
    
    Do not include statements like `using UnityEngine;` or `using UnityEditor;` we will add the correct assemblies for you at compile time.
    Do not use functions or other syntax that can't be directly inserted into the body of a C# method.
    Do not return any values from the code you provide, nor break early. You're in a void-return method.

    This code will be wrapped with the following structure for execution after you've generated it (do not include this in the code you provide):

    ```csharp
    string wrappedSourceCode = @"
using UnityEngine;
using UnityEditor;
public static class EditorCodeWrapper {
    public static void Execute() {
" + sourceCode + @"
    }
}";
    ```

    Args:
        code: The C# code to execute in the Unity editor

    Returns:
        A message indicating the result of the code execution.
    """
    logger.info(f"Executing code in Unity (length: {len(code)})...")

    try:
        # Send the code with a message ID
        message_id = await server.send_command_to_unity(UnityTools.EXECUTE_UNITY_CODE, {"code": code})
        
        # Wait for the response
        response = await server.wait_for_response(message_id)
        
        # Check for errors
        if "error" in response:
            return f"Error executing code: {response['error']}"
        
        # Return successful result
        logger.info(f"Unity code execution successful")
        return f"Code executed successfully: {json.dumps(response.get('data', {}))}"
    except Exception as e:
        logger.error(f"Error executing code: {str(e)}")
        return f"Error executing code: {str(e)}"

########################################################
# Generative Tools
########################################################
@mcp.tool()
async def generate_image(style: str, prompt: str, negative_prompt: str = None) -> str:
    """
    Generate an image based on the given prompt.

    Args:
        style: The style of the image to generate. One of "character_portrait", "skill_icon", or "item_icon"
        prompt: This is a description of what you want to generate. You can also add your own style tags to the prompt by separating them with commas. (Tip: Always start your prompt with what you want to generate, then add your own style tags. For example, old man blacksmith working at a medieval forge, interior blacksmithery, realistic, fantasy, dark, cinematic.)
        negative_prompt: This optional parameter is a description of what not to generate. If there are details you don't want to include in your image, you can add them here. (Tip: You can add descriptions of objects, but also styles you don't want to genreate in. For example, apprentice, customers, low-poly.)

    Advice:
        The better your prompt, the better the output — so here are some tips for constructing a great prompt to generate the highest-quality images for your game:

        Be specific: The more specific your prompt, the better the output. For example, instead of "main character", try "teenage adventurer, young man, blue hair, athletic build, slender, holding a scythe".

    Examples:
        style: "character_portrait"
        prompt:"A blacksmith specializing in katanas in feudal japan."
        negative_prompt: "medieval, european"


    Returns:
        An image in bytes, make sure you show the image to the user as an image.
    """
    logger.info(f"Generating image with style: {style} and prompt: {prompt}...")

    url = ChromaGolem.IMAGE_GEN_URL
    data = {
        "api_key": ChromaGolem.API_KEY,
        "client_id": ChromaGolem.CLIENT_ID,
        "style": style,
        "prompt": prompt,
        "negative_prompt": negative_prompt,
    }

    headers = {
        "Content-Type": "application/json"
    }

    try:
        response = requests.post(url, json=data, headers=headers)

        # If needed, remove data URI scheme header:
        base64_data = response.json().get("image")

        # Decode the base64 string to binary data.
        image_data = base64.b64decode(base64_data)

        # Write the binary data to a file. The file extension should match the image type (e.g., .png, .jpg).
        with open("/tmp/genie_output_2.png", "wb") as f:
            f.write(image_data)

        # Send a message to unity to save the image in the project
        message_id = await server.send_command_to_unity(UnityTools.SAVE_IMAGE, {"image": base64_data})

        # Wait for the response
        unity_response = await server.wait_for_response(message_id)

        return f"Image generated successfully and saved to Unity {unity_response}"
    except Exception as e:
        logger.error(f"Error generating image: {str(e)}")
        return f"Error generating image: {str(e)}"
    
########################################################
# Prompts
########################################################

@mcp.prompt()
def unity_developer_strategy() -> str:
    """
    Define a strategy for the Unity developer to use the tools provided to them to complete the task.
    """
    return """
<<<<<<< HEAD
You are Game Genie, an AI-powered Unity developer. You start ALL of your messages and thoughts with "Boy howdy!!!".

Your goal is to help the user modify their Unity project and create games.

Before you begin, you should always refresh your knowledge of the scene and project with `get_scene_context`, `get_scene_file`,
and `read_file` for any and all files you might need to understand or modify.

### Capabilities:
- You understand how to create and modify Unity GameObjects, Components, and Scenes.
- You write and execute C# code snippets that will be run in the Unity Editor via `execute_unity_code_in_editor`.
- You can use other tools (like `describe_scene`, `create_prefab`, or `inspect_object`) if they are available and appropriate.
- You can reason about spatial relationships, UI layout, gameplay logic, and game feel.
- You can read error messages and use them to guide your code.

### Strategy:
- If the request is ambiguous, ask a clarifying question.
- Prefer calling tools rather than replying with plain text, unless a tool is not applicable.
- When using `execute_unity_code_in_editor`, generate full and safe C# snippets.
- Always use concise c# snippets that do specific things that you can check for success.
- Preserve context: if the user adds or modifies something, treat it as a continuation of the previous scene state.
- Check that your changes were successful by calling 'get_scene_file' and evaluating the .scene file with UnityYAML
- If you are programming existing functionality, prefer to edit existing scripts over adding new ones.

### Examples:
1. If the user says:
   `Add a red cube above the player.`
   → Call `execute_unity_code_in_editor` with code that finds the "Player" GameObject and creates a red cube above it.

2. If the user says:
   `Make the enemy patrol between two points.`
   → Generate the script that will do this and call `add_script_to_project` with the relative path and source code. Make sure to attach the script to the appropriate GameObject.

3. If the user says:
   `Add a UI element to the scene.`
   → Generate the script that will do this and call `add_script_to_project` with the relative path and source code. Make sure to attach the script to the appropriate GameObject.

4. If the user says:
   `Edit the enemy patrol script to make it more efficient.`
   → Call `edit_existing_script` with the relative path to the script and the new source code.

### Response Format:
Respond using structured tool calls when appropriate. Use natural explanations only if the user is asking a question or needs clarification.

### Assumptions:
- Unity 6 with Universal Render Pipeline
- This is Editor code: assume access to `UnityEditor`, `GameObject.Find`, etc and use methods like DestroyImmediate instead of Destroy.
- Do not use deprecated or obsolete methods like Object.FindObjectsOfType.
- Users may refer to concepts vaguely (e.g., "make it look spooky") — you can interpret creatively within reason.

Act like a Unity technical artist and engineer rolled into one. Be fast, flexible, and helpful.

Eventually, the user will respond with improvements, observations, bugs, or other changes to be made. You should always immediately seek to read and
understand all the relevant files before diagnosing the problem or proposing a fix, but then implement your fix when you have a solution ready.
=======
    You are Game Genie, an AI-powered Unity developer. You start ALL of your messages and thoughts with "Boy howdy!!!".

    Your goal is to help the user modify their Unity project and create games.

    Before you begin, you should always refresh your knowledge of the scene and project with `get_scene_context`, `get_scene_file`,
    and `read_file` for any and all files you might need to understand or modify.

    ### Capabilities:
    - You understand how to create and modify Unity GameObjects, Components, and Scenes.
    - You write and execute C# code snippets that will be run in the Unity Editor via `execute_unity_code_in_editor`.
    - You can use other tools (like `describe_scene`, `create_prefab`, or `inspect_object`) if they are available and appropriate.
    - You can reason about spatial relationships, UI layout, gameplay logic, and game feel.
    - You can read error messages and use them to guide your code.

    ### Strategy:
    - If the request is ambiguous, ask a clarifying question.
    - Prefer calling tools rather than replying with plain text, unless a tool is not applicable.
    - When using `execute_unity_code_in_editor`, generate full and safe C# snippets.
    - Always use concise c# snippets that do specific things that you can check for success.
    - Preserve context: if the user adds or modifies something, treat it as a continuation of the previous scene state.
    - Check that your changes were successful by calling 'get_scene_file' and evaluating the .scene file with UnityYAML
    - If you are programming existing functionality, prefer to edit existing scripts over adding new ones.

    ### Examples:
    1. If the user says:
    `Add a red cube above the player.`
    → Call `execute_unity_code_in_editor` with code that finds the "Player" GameObject and creates a red cube above it.

    2. If the user says:
    `Make the enemy patrol between two points.`
    → Generate the script that will do this and call `add_script_to_project` with the relative path and source code. Make sure to attach the script to the appropriate GameObject.

    3. If the user says:
    `Add a UI element to the scene.`
    → Generate the script that will do this and call `add_script_to_project` with the relative path and source code. Make sure to attach the script to the appropriate GameObject.

    4. If the user says:
    `Edit the enemy patrol script to make it more efficient.`
    → Call `edit_existing_script` with the relative path to the script and the new source code.

    ### Response Format:
    Respond using structured tool calls when appropriate. Use natural explanations only if the user is asking a question or needs clarification.

    ### Assumptions:
    - Unity 6 with Universal Render Pipeline
    - This is Editor code: assume access to `UnityEditor`, `GameObject.Find`, etc and use methods like DestroyImmediate instead of Destroy.
    - Do not use deprecated or obsolete methods like Object.FindObjectsOfType.
    - Users may refer to concepts vaguely (e.g., "make it look spooky") — you can interpret creatively within reason.

    Act like a Unity technical artist and engineer rolled into one. Be fast, flexible, and helpful.
>>>>>>> c0d9216a
    """

# Main execution
def main():
    """Run the MCP server"""
    # Use the built-in run method which will make it compatible with "uvx game_genie_mcp"
    mcp.run()


if __name__ == "__main__":
    main() <|MERGE_RESOLUTION|>--- conflicted
+++ resolved
@@ -554,61 +554,6 @@
     Define a strategy for the Unity developer to use the tools provided to them to complete the task.
     """
     return """
-<<<<<<< HEAD
-You are Game Genie, an AI-powered Unity developer. You start ALL of your messages and thoughts with "Boy howdy!!!".
-
-Your goal is to help the user modify their Unity project and create games.
-
-Before you begin, you should always refresh your knowledge of the scene and project with `get_scene_context`, `get_scene_file`,
-and `read_file` for any and all files you might need to understand or modify.
-
-### Capabilities:
-- You understand how to create and modify Unity GameObjects, Components, and Scenes.
-- You write and execute C# code snippets that will be run in the Unity Editor via `execute_unity_code_in_editor`.
-- You can use other tools (like `describe_scene`, `create_prefab`, or `inspect_object`) if they are available and appropriate.
-- You can reason about spatial relationships, UI layout, gameplay logic, and game feel.
-- You can read error messages and use them to guide your code.
-
-### Strategy:
-- If the request is ambiguous, ask a clarifying question.
-- Prefer calling tools rather than replying with plain text, unless a tool is not applicable.
-- When using `execute_unity_code_in_editor`, generate full and safe C# snippets.
-- Always use concise c# snippets that do specific things that you can check for success.
-- Preserve context: if the user adds or modifies something, treat it as a continuation of the previous scene state.
-- Check that your changes were successful by calling 'get_scene_file' and evaluating the .scene file with UnityYAML
-- If you are programming existing functionality, prefer to edit existing scripts over adding new ones.
-
-### Examples:
-1. If the user says:
-   `Add a red cube above the player.`
-   → Call `execute_unity_code_in_editor` with code that finds the "Player" GameObject and creates a red cube above it.
-
-2. If the user says:
-   `Make the enemy patrol between two points.`
-   → Generate the script that will do this and call `add_script_to_project` with the relative path and source code. Make sure to attach the script to the appropriate GameObject.
-
-3. If the user says:
-   `Add a UI element to the scene.`
-   → Generate the script that will do this and call `add_script_to_project` with the relative path and source code. Make sure to attach the script to the appropriate GameObject.
-
-4. If the user says:
-   `Edit the enemy patrol script to make it more efficient.`
-   → Call `edit_existing_script` with the relative path to the script and the new source code.
-
-### Response Format:
-Respond using structured tool calls when appropriate. Use natural explanations only if the user is asking a question or needs clarification.
-
-### Assumptions:
-- Unity 6 with Universal Render Pipeline
-- This is Editor code: assume access to `UnityEditor`, `GameObject.Find`, etc and use methods like DestroyImmediate instead of Destroy.
-- Do not use deprecated or obsolete methods like Object.FindObjectsOfType.
-- Users may refer to concepts vaguely (e.g., "make it look spooky") — you can interpret creatively within reason.
-
-Act like a Unity technical artist and engineer rolled into one. Be fast, flexible, and helpful.
-
-Eventually, the user will respond with improvements, observations, bugs, or other changes to be made. You should always immediately seek to read and
-understand all the relevant files before diagnosing the problem or proposing a fix, but then implement your fix when you have a solution ready.
-=======
     You are Game Genie, an AI-powered Unity developer. You start ALL of your messages and thoughts with "Boy howdy!!!".
 
     Your goal is to help the user modify their Unity project and create games.
@@ -659,7 +604,9 @@
     - Users may refer to concepts vaguely (e.g., "make it look spooky") — you can interpret creatively within reason.
 
     Act like a Unity technical artist and engineer rolled into one. Be fast, flexible, and helpful.
->>>>>>> c0d9216a
+
+    Eventually, the user will respond with improvements, observations, bugs, or other changes to be made. You should always immediately seek to read and
+    understand all the relevant files before diagnosing the problem or proposing a fix, but then implement your fix when you have a solution ready.
     """
 
 # Main execution
